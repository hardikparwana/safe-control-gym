--- conflicted
+++ resolved
@@ -1,14 +1,10 @@
 '''Record Episode Statistics.'''
 
 import time
-<<<<<<< HEAD
 from copy import deepcopy
 from collections import deque
 
-import gym
-=======
 import gymnasium as gym
->>>>>>> 6c02e35c
 import numpy as np
 
 from safe_control_gym.envs.env_wrappers.vectorized_env.vec_env import VecEnvWrapper
