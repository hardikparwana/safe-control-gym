--- conflicted
+++ resolved
@@ -83,14 +83,9 @@
     episode_start_iter = 0
     text_label_id = p.addUserDebugText("", textPosition=[0, 0, 1],physicsClientId=env.PYB_CLIENT)
 
-<<<<<<< HEAD
-    # input("Press ENTER to start")
-    ep_start = time.time() 
-=======
 
     # Wait for keyboard input to start.
     # input("Press any key to start")
->>>>>>> 173ec0b3
 
     # Run an experiment.
     ep_start = time.time() 
